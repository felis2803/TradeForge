--- conflicted
+++ resolved
@@ -75,11 +75,7 @@
 async function run(): Promise<void> {
   try {
     const { patterns, options } = parseArgs(process.argv.slice(2));
-<<<<<<< HEAD
-    const files = (await fg(patterns, {
-=======
     const files = await fg<string>(patterns, {
->>>>>>> dac761ae
       cwd: options.cwd,
       dot: false,
       onlyFiles: true,
